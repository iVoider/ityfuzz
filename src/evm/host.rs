use crate::evm::bytecode_analyzer;
use crate::evm::input::{EVMInput, EVMInputT, EVMInputTy};
use crate::evm::middlewares::middleware::{CallMiddlewareReturn, Middleware, MiddlewareType};
use crate::evm::mutator::AccessPattern;
use crate::evm::onchain::flashloan::{Flashloan, FlashloanData};
use bytes::Bytes;
use itertools::Itertools;
use libafl::prelude::{HasCorpus, Scheduler, HasRand};
use libafl::state::State;
use primitive_types::H256;
use revm::db::BenchmarkDB;
use revm_interpreter::InstructionResult::{Continue, Return, Revert};


use std::cell::RefCell;
use std::collections::hash_map::DefaultHasher;
use std::collections::{HashMap, HashSet};
use std::fmt::{Debug, Formatter};
use std::fs::OpenOptions;
use std::hash::Hash;
use std::hash::Hasher;
use std::io::Write;
use std::ops::Deref;
use std::rc::Rc;
use std::str::FromStr;
use std::sync::Arc;
use std::time::{SystemTime, UNIX_EPOCH};
use hex::FromHex;
use revm_interpreter::{BytecodeLocked, CallContext, CallInputs, CallScheme, Contract, CreateInputs, Gas, Host, InstructionResult, Interpreter, SelfDestructResult};
use revm_interpreter::analysis::to_analysed;
use revm_primitives::{B256, Bytecode, Env, LatestSpec, Spec};
use crate::evm::types::{as_u64, EVMAddress, EVMU256, generate_random_address, is_zero};

use crate::evm::uniswap::{generate_uniswap_router_call, TokenContext};
use crate::evm::vm::EVMState;
use crate::generic_vm::vm_executor::{ExecutionResult, GenericVM, MAP_SIZE};
use crate::generic_vm::vm_state::VMStateT;
use crate::input::VMInputT;

use crate::state::{HasCaller, HasCurrentInputIdx, HasHashToAddress, HasItyState};

use super::concolic::concolic_exe_host::ConcolicEVMExecutor;

pub static mut JMP_MAP: [u8; MAP_SIZE] = [0; MAP_SIZE];

// dataflow
pub static mut READ_MAP: [bool; MAP_SIZE] = [false; MAP_SIZE];
pub static mut WRITE_MAP: [u8; MAP_SIZE] = [0; MAP_SIZE];

// cmp
pub static mut CMP_MAP: [EVMU256; MAP_SIZE] = [EVMU256::MAX; MAP_SIZE];

pub static mut ABI_MAX_SIZE: [usize; MAP_SIZE] = [0; MAP_SIZE];
pub static mut STATE_CHANGE: bool = false;

pub const RW_SKIPPER_PERCT_IDX: usize = 100;
pub const RW_SKIPPER_AMT: usize = MAP_SIZE - RW_SKIPPER_PERCT_IDX;

// How mant iterations the coverage is the same
pub static mut COVERAGE_NOT_CHANGED: u32 = 0;
pub static mut RET_SIZE: usize = 0;
pub static mut RET_OFFSET: usize = 0;
pub static mut GLOBAL_CALL_CONTEXT: Option<CallContext> = None;
pub static mut GLOBAL_CALL_DATA: Option<CallContext> = None;

pub static mut PANIC_ON_BUG: bool = false;
pub static mut PANIC_ON_TYPEDBUG: bool = false;
// for debugging purpose, return ControlLeak when the calls amount exceeds this value
pub static mut CALL_UNTIL: u32 = u32::MAX;

pub struct FuzzHost<VS, I, S>
where
    S: State + HasCaller<EVMAddress> + Debug + Clone + 'static,
    I: VMInputT<VS, EVMAddress, EVMAddress> + EVMInputT,
    VS: VMStateT,
{
    pub evmstate: EVMState,
    // these are internal to the host
    pub env: Env,
    pub code: HashMap<EVMAddress, Arc<BytecodeLocked>>,
    pub hash_to_address: HashMap<[u8; 4], HashSet<EVMAddress>>,
    pub address_to_hash: HashMap<EVMAddress, Vec<[u8; 4]>>,
    pub _pc: usize,
    pub pc_to_addresses: HashMap<usize, HashSet<EVMAddress>>,
    pub pc_to_call_hash: HashMap<usize, HashSet<Vec<u8>>>,
    pub concolic_enabled: bool,
    pub middlewares_enabled: bool,
    pub middlewares: Rc<RefCell<HashMap<MiddlewareType, Rc<RefCell<dyn Middleware<VS, I, S>>>>>>,

    pub coverage_changed: bool,

    pub flashloan_middleware: Option<Rc<RefCell<Flashloan<VS, I, S>>>>,

    pub middlewares_latent_call_actions: Vec<CallMiddlewareReturn>,

    pub origin: EVMAddress,

    pub scheduler: Arc<dyn Scheduler<EVMInput, S>>,

    // controlled by onchain module, if sload cant find the slot, use this value
    pub next_slot: EVMU256,

    pub access_pattern: Rc<RefCell<AccessPattern>>,

    pub bug_hit: bool,
    pub typed_bug: H256,
    pub call_count: u32,

    #[cfg(feature = "print_logs")]
    pub logs: HashSet<u64>,
    // set_code data
<<<<<<< HEAD
    pub setcode_data: HashMap<H160, Bytecode>,
    // relations file handle
    relations_file: std::fs::File,
    // Filter duplicate relations
    relations_hash: HashSet<u64>,
    /// Filter typed_bug
    typed_bug_hash: HashSet<u64>,

=======
    pub setcode_data: HashMap<EVMAddress, Bytecode>,
>>>>>>> f0a2888b
}

impl<VS, I, S> Debug for FuzzHost<VS, I, S>
where
    S: State + HasCaller<EVMAddress> + Debug + Clone + 'static,
    I: VMInputT<VS, EVMAddress, EVMAddress> + EVMInputT,
    VS: VMStateT,
{
    fn fmt(&self, f: &mut Formatter<'_>) -> std::fmt::Result {
        f.debug_struct("FuzzHost")
            .field("data", &self.evmstate)
            .field("env", &self.env)
            .field("hash_to_address", &self.hash_to_address)
            .field("address_to_hash", &self.address_to_hash)
            .field("_pc", &self._pc)
            .field("pc_to_addresses", &self.pc_to_addresses)
            .field("pc_to_call_hash", &self.pc_to_call_hash)
            .field("concolic_enabled", &self.concolic_enabled)
            .field("middlewares_enabled", &self.middlewares_enabled)
            .field("middlewares", &self.middlewares)
            .field(
                "middlewares_latent_call_actions",
                &self.middlewares_latent_call_actions,
            )
            .field("origin", &self.origin)
            .finish()
    }
}

// all clones would not include middlewares and states
impl<VS, I, S> Clone for FuzzHost<VS, I, S>
where
    S: State + HasCaller<EVMAddress> + Debug + Clone + 'static,
    I: VMInputT<VS, EVMAddress, EVMAddress> + EVMInputT,
    VS: VMStateT,
{
    fn clone(&self) -> Self {
        Self {
            evmstate: self.evmstate.clone(),
            env: self.env.clone(),
            code: self.code.clone(),
            hash_to_address: self.hash_to_address.clone(),
            address_to_hash: self.address_to_hash.clone(),
            _pc: self._pc,
            pc_to_addresses: self.pc_to_addresses.clone(),
            pc_to_call_hash: self.pc_to_call_hash.clone(),
            concolic_enabled: false,
            middlewares_enabled: false,
            middlewares: Rc::new(RefCell::new(HashMap::new())),
            coverage_changed: false,
            flashloan_middleware: None,
            middlewares_latent_call_actions: vec![],
            origin: self.origin.clone(),
            scheduler: self.scheduler.clone(),
            next_slot: Default::default(),
            access_pattern: self.access_pattern.clone(),
            bug_hit: false,
            call_count: 0,
            #[cfg(feature = "print_logs")]
            logs: Default::default(),
            setcode_data:self.setcode_data.clone(),
            relations_file: self.relations_file.try_clone().unwrap(),
            relations_hash: self.relations_hash.clone(),
            typed_bug: self.typed_bug.clone(),
            typed_bug_hash: self.typed_bug_hash.clone(),
        }
    }
}

// hack: I don't want to change evm internal to add a new type of return
// this return type is never used as we disabled gas
pub(crate) const ControlLeak: InstructionResult = InstructionResult::FatalExternalError;
pub static mut ACTIVE_MATCH_EXT_CALL: bool = false;
const CONTROL_LEAK_DETECTION: bool = true;
const UNBOUND_CALL_THRESHOLD: usize = 3;

// if a PC transfers control to >2 addresses, we consider call at this PC to be unbounded
const CONTROL_LEAK_THRESHOLD: usize = 2;


impl<VS, I, S> FuzzHost<VS, I, S>
where
    S: State + HasCaller<EVMAddress> + Clone + Debug + HasCorpus<I> + 'static,
    I: VMInputT<VS, EVMAddress, EVMAddress> + EVMInputT,
    VS: VMStateT,
{
    pub fn new(scheduler: Arc<dyn Scheduler<EVMInput, S>>, workdir: String) -> Self {
        let ret = Self {
            evmstate: EVMState::new(),
            env: Env::default(),
            code: HashMap::new(),
            hash_to_address: HashMap::new(),
            address_to_hash: HashMap::new(),
            _pc: 0,
            pc_to_addresses: HashMap::new(),
            pc_to_call_hash: HashMap::new(),
            concolic_enabled: false,
            middlewares_enabled: false,
            middlewares: Rc::new(RefCell::new(HashMap::new())),
            coverage_changed: false,
            flashloan_middleware: None,
            middlewares_latent_call_actions: vec![],
            origin: Default::default(),
            scheduler,
            next_slot: Default::default(),
            access_pattern: Rc::new(RefCell::new(AccessPattern::new())),
            bug_hit: false,
            call_count: 0,
            #[cfg(feature = "print_logs")]
            logs: Default::default(),
            setcode_data:HashMap::new(),
            relations_file: std::fs::File::create(format!("{}/relations.log", workdir)).unwrap(),
            relations_hash: HashSet::new(),
            typed_bug: Default::default(),
            typed_bug_hash: HashSet::new(),
        };
        // ret.env.block.timestamp = EVMU256::max_value();
        ret
    }

    pub fn remove_all_middlewares(&mut self) {
        self.middlewares_enabled = false;
        self.middlewares.deref().borrow_mut().clear();
    }

    pub fn add_middlewares(&mut self, middlewares: Rc<RefCell<dyn Middleware<VS, I, S>>>) {
        self.middlewares_enabled = true;
        let ty = middlewares.deref().borrow().get_type();
        self.middlewares
            .deref()
            .borrow_mut()
            .insert(ty, middlewares);
    }

    pub fn add_flashloan_middleware(&mut self, middlware: Flashloan<VS, I, S>) {
        self.flashloan_middleware = Some(Rc::new(RefCell::new(middlware)));
    }

    pub fn set_concolic_enabled(&mut self, enabled: bool) {
        self.concolic_enabled = enabled;
    }

    pub fn initialize(&mut self, state: &S)
    where
        S: HasHashToAddress,
    {
        self.hash_to_address = state.get_hash_to_address().clone();
        for key in self.hash_to_address.keys() {
            let addresses = self.hash_to_address.get(key).unwrap();
            for addr in addresses {
                match self.address_to_hash.get_mut(addr) {
                    Some(s) => {
                        s.push(*key);
                    }
                    None => {
                        self.address_to_hash.insert(*addr, vec![*key]);
                    }
                }
            }
        }
    }

    pub fn add_hashes(&mut self, address: EVMAddress, hashes: Vec<[u8; 4]>) {
        self.address_to_hash.insert(address, hashes.clone());

        for hash in hashes {
            // insert if exists or create new
            match self.hash_to_address.get_mut(&hash) {
                Some(s) => {
                    s.insert(address);
                }
                None => {
                    self.hash_to_address.insert(hash, HashSet::from([address]));
                }
            }
        }
    }

    pub fn add_one_hashes(&mut self, address: EVMAddress, hash: [u8; 4]) {
        match self.address_to_hash.get_mut(&address) {
            Some(s) => {
                s.push(hash);
            }
            None => {
                self.address_to_hash.insert(address, vec![hash]);
            }
        }

        match self.hash_to_address.get_mut(&hash) {
            Some(s) => {
                s.insert(address);
            }
            None => {
                self.hash_to_address.insert(hash, HashSet::from([address]));
            }
        }
    }

    pub fn set_codedata(&mut self, address: EVMAddress, mut code: Bytecode) {
        self.setcode_data.insert(address, code);
    }

    pub fn clear_codedata(&mut self) {
        self.setcode_data.clear();
    }

    pub fn set_code(&mut self, address: EVMAddress, mut code: Bytecode, state: &mut S) {
        unsafe {
            if self.middlewares_enabled {
                match self.flashloan_middleware.clone() {
                    Some(m) => {
                        let mut middleware = m.deref().borrow_mut();
                        middleware.on_insert(&mut code, address, self, state);
                    }
                    _ => {}
                }
                for (_, middleware) in &mut self.middlewares.clone().deref().borrow_mut().iter_mut()
                {
                    middleware
                        .deref()
                        .deref()
                        .borrow_mut()
                        .on_insert(&mut code, address, self, state);
                }
            }
        }
        assert!(self
            .code
            .insert(
                address,
                Arc::new(BytecodeLocked::try_from(to_analysed(code)).unwrap())
            )
            .is_none());
    }

    pub fn find_static_call_read_slot(
        &self,
        address: EVMAddress,
        data: Bytes,
        state: &mut S,
    ) -> Vec<EVMU256> {
        return vec![];
        // let call = Contract::new_with_context_not_cloned::<LatestSpec>(
        //     data,
        //     self.code.get(&address).expect("no code").clone(),
        //     &CallContext {
        //         address,
        //         caller: Default::default(),
        //         code_address: address,
        //         apparent_value: Default::default(),
        //         scheme: CallScheme::StaticCall,
        //     },
        // );
        // let mut interp = Interpreter::new::<LatestSpec>(call, 1e10 as u64);
        // let (ret, slots) =
        //     interp.locate_slot::<FuzzHost<VS, I, S>, LatestSpec, S>(&mut self.clone(), state);
        // if ret != Return::Revert {
        //     slots
        // } else {
        //     vec![]
        // }
    }
    pub fn write_relations(&mut self, caller: H160, target: H160, funtion_hash: Bytes) {
        if funtion_hash.len() < 0x4 {
            return;
        }
        let cur_write_str = format!("{{caller:0x{} --> traget:0x{} function(0x{})}}\n", hex::encode(caller), hex::encode(target), hex::encode(&funtion_hash[..4]));
        let mut hasher = DefaultHasher::new();
        cur_write_str.hash(&mut hasher);
        let cur_wirte_hash = hasher.finish();
        if self.relations_hash.contains(&cur_wirte_hash) {
            return;
        }
        if self.relations_hash.len() == 0{
            let write_head = format!("[ityfuzz relations] caller, traget, function hash\n");
            self.relations_file
                .write_all(write_head.as_bytes())
                .unwrap();
        }

        self.relations_hash.insert(cur_wirte_hash);
        self.relations_file
            .write_all(cur_write_str.as_bytes())
            .unwrap();
    }
}

macro_rules! process_rw_key {
    ($key:ident) => {
        if $key > EVMU256::from(RW_SKIPPER_PERCT_IDX) {
            // $key >>= 4;
            $key %= EVMU256::from(RW_SKIPPER_AMT);
            $key += EVMU256::from(RW_SKIPPER_PERCT_IDX);
            as_u64($key) as usize % MAP_SIZE
        } else {
            as_u64($key) as usize % MAP_SIZE
        }
    };
}

macro_rules! u256_to_u8 {
    ($key:ident) => {
        (as_u64($key >> 4) % 254) as u8
    };
}

pub static mut ARBITRARY_CALL: bool = false;

impl<VS, I, S> Host<S> for FuzzHost<VS, I, S>
where
    S: State +HasRand + HasCaller<EVMAddress> + Debug + Clone + HasCorpus<I> +  'static,
    I: VMInputT<VS, EVMAddress, EVMAddress> + EVMInputT,
    VS: VMStateT,
{
    fn step(&mut self, interp: &mut Interpreter, state: &mut S) -> InstructionResult {
        unsafe {
/*
            self.write_relations(
                interp.contract.caller.clone(),
                interp.contract.address.clone(),
                interp.contract.input.clone(),
            );
*/
            if self.middlewares_enabled {
                match self.flashloan_middleware.clone() {
                    Some(m) => {
                        let mut middleware = m.deref().borrow_mut();
                        middleware.on_step(interp, self, state);
                    }
                    _ => {}
                }
                self.clear_codedata();
                for (_, middleware) in &mut self.middlewares.clone().deref().borrow_mut().iter_mut()
                {
                    middleware
                        .deref()
                        .deref()
                        .borrow_mut()
                        .on_step(interp, self, state);
                }

                for (address, code) in &self.setcode_data.clone() {
                    self.set_code(address.clone(), code.clone(), state);
                }
            }

            macro_rules! fast_peek {
                ($idx:expr) => {
                    interp.stack.data()[interp.stack.len() - 1 - $idx]
                };
            }
            match *interp.instruction_pointer {
                // 0xfd => {
                //     println!("fd {} @ {:?}", interp.program_counter(), interp.contract.address);
                // }
                0x57 => {
                    // JUMPI counter cond
                    let br = fast_peek!(1);
                    let jump_dest = if is_zero(br) {
                        1
                    } else {
                        as_u64(fast_peek!(0))
                    };
                    let idx = (interp.program_counter() * (jump_dest as usize)) % MAP_SIZE;
                    if JMP_MAP[idx] == 0 {
                        self.coverage_changed = true;
                    }
                    if JMP_MAP[idx] < 255 {
                        JMP_MAP[idx] += 1;
                    }

                    #[cfg(feature = "cmp")]
                    {
                        let idx = (interp.program_counter()) % MAP_SIZE;
                        CMP_MAP[idx] = br;
                    }
                }

                #[cfg(any(feature = "dataflow", feature = "cmp"))]
                0x55 => {
                    // SSTORE
                    #[cfg(feature = "dataflow")]
                    let value = fast_peek!(1);
                    {
                        let mut key = fast_peek!(0);
                        let v = u256_to_u8!(value) + 1;
                        WRITE_MAP[process_rw_key!(key)] = v;
                    }
                    let res = <FuzzHost<VS, I, S> as Host<S>>::sload(
                        self,
                        interp.contract.address,
                        fast_peek!(0),
                    );
                    let value_changed = res.expect("sload failed").0 != value;

                    let idx = interp.program_counter() % MAP_SIZE;
                    JMP_MAP[idx] = if value_changed { 1 } else { 0 };

                    STATE_CHANGE |= value_changed;
                }

                #[cfg(feature = "dataflow")]
                0x54 => {
                    // SLOAD
                    let mut key = fast_peek!(0);
                    READ_MAP[process_rw_key!(key)] = true;
                }

                // todo(shou): support signed checking
                #[cfg(feature = "cmp")]
                0x10 | 0x12 => {
                    // LT, SLT
                    let v1 = fast_peek!(0);
                    let v2 = fast_peek!(1);
                    let abs_diff = if v1 >= v2 {
                        if v1 - v2 != EVMU256::ZERO {
                            v1 - v2
                        } else {
                            EVMU256::from(1)
                        }
                    } else {
                        EVMU256::ZERO
                    };
                    let idx = interp.program_counter() % MAP_SIZE;
                    if abs_diff < CMP_MAP[idx] {
                        CMP_MAP[idx] = abs_diff;
                    }
                }

                #[cfg(feature = "cmp")]
                0x11 | 0x13 => {
                    // GT, SGT
                    let v1 = fast_peek!(0);
                    let v2 = fast_peek!(1);
                    let abs_diff = if v1 <= v2 {
                        if v2 - v1 != EVMU256::ZERO {
                            v2 - v1
                        } else {
                            EVMU256::from(1)
                        }
                    } else {
                        EVMU256::ZERO
                    };
                    let idx = interp.program_counter() % MAP_SIZE;
                    if abs_diff < CMP_MAP[idx] {
                        CMP_MAP[idx] = abs_diff;
                    }
                }

                #[cfg(feature = "cmp")]
                0x14 => {
                    // EQ
                    let v1 = fast_peek!(0);
                    let v2 = fast_peek!(1);
                    let abs_diff = if v1 < v2 {
                        (v2 - v1) % (EVMU256::MAX - EVMU256::from(1)) + EVMU256::from(1)
                    } else {
                        (v1 - v2) % (EVMU256::MAX - EVMU256::from(1)) + EVMU256::from(1)
                    };
                    let idx = interp.program_counter() % MAP_SIZE;
                    if abs_diff < CMP_MAP[idx] {
                        CMP_MAP[idx] = abs_diff;
                    }
                }

                0xf1 | 0xf2 | 0xf4 | 0xfa => {
                    let offset_of_ret_size: usize = match *interp.instruction_pointer {
                        0xf1 | 0xf2 => 6,
                        0xf4 | 0xfa => 5,
                        _ => unreachable!(),
                    };
                    unsafe {
                        RET_OFFSET = as_u64(fast_peek!(offset_of_ret_size - 1)) as usize;
                        // println!("RET_OFFSET: {}", RET_OFFSET);
                        RET_SIZE = as_u64(fast_peek!(offset_of_ret_size)) as usize;
                    }
                    self._pc = interp.program_counter();
                }
                _ => {}
            }

            self.access_pattern
                .deref()
                .borrow_mut()
                .decode_instruction(interp);
        }
        return Continue;
    }

    fn step_end(&mut self, _interp: &mut Interpreter, _ret: InstructionResult, _: &mut S) -> InstructionResult {
        return Continue;
    }

    fn env(&mut self) -> &mut Env {
        return &mut self.env;
    }

    fn load_account(&mut self, _address: EVMAddress) -> Option<(bool, bool)> {
        Some((
            true,
            true, // self.data.contains_key(&address) || self.code.contains_key(&address),
        ))
    }

    fn block_hash(&mut self, _number: EVMU256) -> Option<B256> {
        Some(
            B256::from_str("0x0000000000000000000000000000000000000000000000000000000000000000")
                .unwrap(),
        )
    }

    fn balance(&mut self, _address: EVMAddress) -> Option<(EVMU256, bool)> {
        // println!("balance");

        Some((EVMU256::MAX, true))
    }

    fn code(&mut self, address: EVMAddress) -> Option<(Arc<BytecodeLocked>, bool)> {
        // println!("code");
        match self.code.get(&address) {
            Some(code) => Some((code.clone(), true)),
            None => Some((Arc::new(
                BytecodeLocked::default()
            ), true)),
        }
    }

    fn code_hash(&mut self, _address: EVMAddress) -> Option<(B256, bool)> {
        Some((
            B256::from_str("0x0000000000000000000000000000000000000000000000000000000000000000")
                .unwrap(),
            true,
        ))
    }

    fn sload(&mut self, address: EVMAddress, index: EVMU256) -> Option<(EVMU256, bool)> {
        if let Some(account) = self.evmstate.get(&address) {
            if let Some(slot) = account.get(&index) {
                return Some((slot.clone(), true));
            }
        }
        Some((self.next_slot, true))
        // match self.data.get(&address) {
        //     Some(account) => Some((account.get(&index).unwrap_or(&EVMU256::zero()).clone(), true)),
        //     None => Some((EVMU256::zero(), true)),
        // }
    }

    fn sstore(
        &mut self,
        address: EVMAddress,
        index: EVMU256,
        value: EVMU256,
    ) -> Option<(EVMU256, EVMU256, EVMU256, bool)> {
        match self.evmstate.get_mut(&address) {
            Some(account) => {
                account.insert(index, value);
            }
            None => {
                let mut account = HashMap::new();
                account.insert(index, value);
                self.evmstate.insert(address, account);
            }
        };

        Some((EVMU256::from(0), EVMU256::from(0), EVMU256::from(0), true))
    }

    fn log(&mut self, _address: EVMAddress, _topics: Vec<B256>, _data: Bytes) {
        if _topics.len() == 1 && (*_topics.last().unwrap()).0[31] == 0x37 {
            if unsafe {PANIC_ON_BUG} {
                panic!("target hit");
            }
            self.bug_hit = true;
        } else if _topics.len() == 1 && (*_topics.last().unwrap()).0[31] == 0x78{
            if unsafe {PANIC_ON_TYPEDBUG} {
                panic!("target typed_bug hit");
            }
            let mut hasher = DefaultHasher::new();
            let curtyped = (*_topics.last().unwrap()).0;
            let mut curtyped2:[u8;32] = [0;32];
            let mut index = 1;
            while index < 32 {
                curtyped2[index] = curtyped[index-1];
                index = index + 1;
            }
            let curtypedbug = H256::from(curtyped2);
            curtypedbug.hash(&mut hasher);
            let cur_wirte_hash = hasher.finish();
            if !self.typed_bug_hash.contains(&cur_wirte_hash) {
                self.typed_bug = curtypedbug;
                self.typed_bug_hash.insert(cur_wirte_hash);
            }
        }
        #[cfg(feature = "print_logs")]
        {
            let mut hasher = DefaultHasher::new();
            _data.to_vec().hash(&mut hasher);
            let h = hasher.finish();
            if self.logs.contains(&h) {
                return;
            }
            self.logs.insert(h);
            let now = SystemTime::now()
                .duration_since(UNIX_EPOCH)
                .expect("Time went backwards");
            let timestamp = now.as_nanos();
            println!("log@{} {:?}", timestamp, hex::encode(_data));
        }
    }

    fn selfdestruct(&mut self, _address: EVMAddress, _target: EVMAddress) -> Option<SelfDestructResult> {
        return Some(SelfDestructResult::default());
    }

    fn create(
        &mut self,
        inputs: &mut CreateInputs,
        state: &mut S,
    ) -> (InstructionResult, Option<EVMAddress>, Gas, Bytes) {
        unsafe {
            // todo: use nonce + hash instead
            let r_addr = generate_random_address(state);
            let mut interp = Interpreter::new(
                Contract::new_with_context(
                    Bytes::new(),
                    Bytecode::new_raw(inputs.init_code.clone()),
                    &CallContext {
                        address: r_addr,
                        caller: inputs.caller,
                        code_address: r_addr,
                        apparent_value: inputs.value,
                        scheme: CallScheme::Call,
                    },
                ),
                1e10 as u64,
                false
            );
            let ret = interp.run_inspect::<S, FuzzHost<VS, I, S>, LatestSpec>(self, state);
            if ret == InstructionResult::Continue {
                self.set_code(
                    r_addr,
                    Bytecode::new_raw(interp.return_value()),
                    state
                );
                (
                    Continue,
                    Some(r_addr),
                    Gas::new(0),
                    interp.return_value(),
                )
            } else {
                (
                    ret,
                    Some(r_addr),
                    Gas::new(0),
                    Bytes::new(),
                )
            }
        }
    }

    fn call(&mut self, input: &mut CallInputs, state: &mut S) -> (InstructionResult, Gas, Bytes) {
        self.call_count += 1;
        if self.call_count >= unsafe {CALL_UNTIL} {
            return (ControlLeak, Gas::new(0), Bytes::new());
        }

        self.write_relations(
            input.transfer.source.clone(),
            input.contract.clone(),
            input.input.clone(),
        );

        let mut hash = input.input.to_vec();
        hash.resize(4, 0);

        macro_rules! record_func_hash {
            () => {
                unsafe {
                    let mut s = DefaultHasher::new();
                    hash.hash(&mut s);
                    let _hash = s.finish();
                    ABI_MAX_SIZE[(_hash as usize) % MAP_SIZE] = RET_SIZE;
                }
            };
        }

        // middlewares
        let mut middleware_result: Option<(InstructionResult, Gas, Bytes)> = None;
        for action in &self.middlewares_latent_call_actions {
            match action {
                CallMiddlewareReturn::Continue => {}
                CallMiddlewareReturn::ReturnRevert => {
                    middleware_result = Some((Revert, Gas::new(0), Bytes::new()));
                }
                CallMiddlewareReturn::ReturnSuccess(b) => {
                    middleware_result = Some((Continue, Gas::new(0), b.clone()));
                }
            }
            if middleware_result.is_some() {
                break;
            }
        }
        self.middlewares_latent_call_actions.clear();

        if middleware_result.is_some() {
            return middleware_result.unwrap();
        }

        // if calling sender, then definitely control leak
        if self.origin == input.contract {
            record_func_hash!();
            // println!("call self {:?} -> {:?} with {:?}", input.context.caller, input.contract, hex::encode(input.input.clone()));
            return (ControlLeak, Gas::new(0), Bytes::new());
        }

        let mut input_seq = input.input.to_vec();

        // check whether the whole CALLDATAVALUE can be arbitrary
        if !self.pc_to_call_hash.contains_key(&self._pc) {
            self.pc_to_call_hash.insert(self._pc, HashSet::new());
        }
        self.pc_to_call_hash
            .get_mut(&self._pc)
            .unwrap()
            .insert(hash.to_vec());
        if self.pc_to_call_hash.get(&self._pc).unwrap().len() > UNBOUND_CALL_THRESHOLD
            && input_seq.len() >= 4
        {
            unsafe {
                ARBITRARY_CALL = true;
            }
            // random sample a key from hash_to_address
            // println!("unbound call {:?} -> {:?} with {:?}", input.context.caller, input.contract, hex::encode(input.input.clone()));
            match self.address_to_hash.get_mut(&input.context.code_address) {
                None => {}
                Some(hashes) => {
                    let selected_key =
                        hashes[hash.iter().map(|x| (*x) as usize).sum::<usize>() % hashes.len()];
                    for i in 0..4 {
                        input_seq[i] = selected_key[i];
                    }
                }
            }
        }

        // control leak check
        assert_ne!(self._pc, 0);
        if !self.pc_to_addresses.contains_key(&self._pc) {
            self.pc_to_addresses.insert(self._pc, HashSet::new());
        }
        let addresses_at_pc = self.pc_to_addresses.get_mut(&self._pc).unwrap();
        addresses_at_pc.insert(input.contract);

        // if control leak is enabled, return controlleak if it is unbounded call
        if CONTROL_LEAK_DETECTION == true {
            if addresses_at_pc.len() > CONTROL_LEAK_THRESHOLD {
                record_func_hash!();
                return (ControlLeak, Gas::new(0), Bytes::new());
            }
        }

        let mut old_call_context = None;
        unsafe {
            old_call_context = GLOBAL_CALL_CONTEXT.clone();
            GLOBAL_CALL_CONTEXT = Some(input.context.clone());
        }

        macro_rules! ret_back_ctx {
            () => {
                unsafe {
                    GLOBAL_CALL_CONTEXT = old_call_context;
                }
            };
        }

        let input_bytes = Bytes::from(input_seq);

        // find contracts that have this function hash
        let contract_loc_option = self.hash_to_address.get(hash.as_slice());
        if unsafe { ACTIVE_MATCH_EXT_CALL } && contract_loc_option.is_some() {
            let loc = contract_loc_option.unwrap();
            // if there is such a location known, then we can use exact call
            if !loc.contains(&input.contract) {
                // todo(@shou): resolve multi locs
                if loc.len() != 1 {
                    panic!("more than one contract found for the same hash");
                }
                let mut interp = Interpreter::new(
                    Contract::new_with_context_analyzed(
                        input_bytes,
                        self.code.get(loc.iter().nth(0).unwrap()).unwrap().clone(),
                        &input.context,
                    ),
                    1e10 as u64,
                    false
                );

                let ret = interp.run_inspect::<S, FuzzHost<VS, I, S>, LatestSpec>(self, state);
                ret_back_ctx!();
                return (ret, Gas::new(0), interp.return_value());
            }
        }

        // if there is code, then call the code
        if let Some(code) = self.code.get(&input.context.code_address) {
            let mut interp = Interpreter::new(
                Contract::new_with_context_analyzed(
                    input_bytes.clone(),
                    code.clone(),
                    &input.context,
                ),
                1e10 as u64,
                false
            );
            let ret = interp.run_inspect::<S, FuzzHost<VS, I, S>, LatestSpec>(self, state);
            ret_back_ctx!();
            return (ret, Gas::new(0), interp.return_value());
        }

        // transfer txn and fallback provided
        if hash == [0x00, 0x00, 0x00, 0x00] {
            ret_back_ctx!();
            return (Continue, Gas::new(0), Bytes::new());
        }

        ret_back_ctx!();
        return (Revert, Gas::new(0), Bytes::new());
    }
}<|MERGE_RESOLUTION|>--- conflicted
+++ resolved
@@ -109,8 +109,7 @@
     #[cfg(feature = "print_logs")]
     pub logs: HashSet<u64>,
     // set_code data
-<<<<<<< HEAD
-    pub setcode_data: HashMap<H160, Bytecode>,
+    pub setcode_data: HashMap<EVMAddress, Bytecode>,
     // relations file handle
     relations_file: std::fs::File,
     // Filter duplicate relations
@@ -118,9 +117,6 @@
     /// Filter typed_bug
     typed_bug_hash: HashSet<u64>,
 
-=======
-    pub setcode_data: HashMap<EVMAddress, Bytecode>,
->>>>>>> f0a2888b
 }
 
 impl<VS, I, S> Debug for FuzzHost<VS, I, S>
@@ -383,7 +379,7 @@
         //     vec![]
         // }
     }
-    pub fn write_relations(&mut self, caller: H160, target: H160, funtion_hash: Bytes) {
+    pub fn write_relations(&mut self, caller: EVMAddress, target: EVMAddress, funtion_hash: Bytes) {
         if funtion_hash.len() < 0x4 {
             return;
         }
@@ -437,13 +433,6 @@
 {
     fn step(&mut self, interp: &mut Interpreter, state: &mut S) -> InstructionResult {
         unsafe {
-/*
-            self.write_relations(
-                interp.contract.caller.clone(),
-                interp.contract.address.clone(),
-                interp.contract.input.clone(),
-            );
-*/
             if self.middlewares_enabled {
                 match self.flashloan_middleware.clone() {
                     Some(m) => {
