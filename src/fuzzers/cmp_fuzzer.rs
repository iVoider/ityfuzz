use bytes::Bytes;
use std::cell::RefCell;
use std::fs::File;
use std::io::Read;
use std::rc::Rc;
use std::str::FromStr;
use std::sync::Arc;

use crate::{
    evm::contract_utils::FIX_DEPLOYER,
    evm::vm::{EVMExecutor, FuzzHost, JMP_MAP},
    executor::FuzzExecutor,
    fuzzer::ItyFuzzer,
    rand_utils::fixed_address,
};
use libafl::feedbacks::Feedback;
use libafl::prelude::{powersched::PowerSchedule, QueueScheduler, SimpleEventManager};
use libafl::prelude::{PowerQueueScheduler, ShMemProvider};
use libafl::stages::{CalibrationStage, Stage, StdMutationalStage};
use libafl::{
    prelude::{tuple_list, MaxMapFeedback, SimpleMonitor, StdMapObserver},
    stages::StdPowerMutationalStage,
    Evaluator, Fuzzer,
};

use crate::evm::contract_utils::{set_hash, ContractLoader};
use crate::evm::oracle::{FunctionHarnessOracle, IERC20OracleFlashloan};
use crate::evm::vm::{EVMState, CMP_MAP};
use crate::feedback::{CmpFeedback, OracleFeedback};
use crate::rand_utils::generate_random_address;
use crate::scheduler::SortedDroppingScheduler;
use crate::state::{FuzzState, HasExecutionResult, InfantStateState};
use crate::state_input::StagedVMState;

use crate::evm::config::Config;
use crate::evm::corpus_initializer::EVMCorpusInitializer;
use crate::evm::input::EVMInput;
use crate::evm::middleware::Middleware;
use crate::evm::mutator::{AccessPattern, FuzzMutator};
use crate::evm::onchain::flashloan::Flashloan;
use crate::evm::onchain::onchain::OnChain;
use crate::evm::types::{EVMFuzzMutator, EVMFuzzState};
use primitive_types::{H160, U256};
use revm::Bytecode;

struct ABIConfig {
    abi: String,
    function: [u8; 4],
}

struct ContractInfo {
    name: String,
    abi: Vec<ABIConfig>,
}

pub fn cmp_fuzzer(
    config: Config<EVMState, H160, Bytecode, Bytes, H160, U256, Vec<u8>, EVMInput, EVMFuzzState>,
) {
    let monitor = SimpleMonitor::new(|s| println!("{}", s));
    let mut mgr = SimpleEventManager::new(monitor);
    let infant_scheduler = SortedDroppingScheduler::new();

    let jmps = unsafe { &mut JMP_MAP };
    let cmps = unsafe { &mut CMP_MAP };
    let jmp_observer = StdMapObserver::new("jmp_labels", jmps);
    let mut feedback = MaxMapFeedback::new(&jmp_observer);
    let calibration = CalibrationStage::new(&feedback);
    let mut state: EVMFuzzState = FuzzState::new();

    let mut scheduler = QueueScheduler::new();

    let mutator: EVMFuzzMutator<'_> = FuzzMutator::new(&infant_scheduler);

    let std_stage = StdMutationalStage::new(mutator);
    let mut stages = tuple_list!(calibration, std_stage);
    let deployer = fixed_address(FIX_DEPLOYER);
    let mut fuzz_host = FuzzHost::new(Arc::new(scheduler.clone()));

    match config.concolic_prob {
        Some(prob) => fuzz_host.set_concolic_prob(prob),
        None => {}
    }

    let onchain_middleware = match config.onchain.clone() {
        Some(onchain) => {
            Some({
                let mut mid = Rc::new(RefCell::new(
                    OnChain::<EVMState, EVMInput, EVMFuzzState>::new(
                        // scheduler can be cloned because it never uses &mut self
                        onchain,
                        config.onchain_storage_fetching.unwrap(),
                    ),
                ));
                fuzz_host.add_middlewares(mid.clone());
                mid
            })
        }
        None => None,
    };

    if config.flashloan {
        // we should use real balance of tokens in the contract instead of providing flashloan
        // to contract as well for on chain env
        #[cfg(not(feature = "flashloan_v2"))]
        fuzz_host.add_middlewares(Rc::new(RefCell::new(Flashloan::<
            EVMState,
            EVMInput,
            EVMFuzzState,
        >::new(
            config.onchain.is_some()
        ))));

        #[cfg(feature = "flashloan_v2")]
        {
            assert!(
                onchain_middleware.is_some(),
                "Flashloan v2 requires onchain env"
            );
            fuzz_host.add_flashloan_middleware(Flashloan::<EVMState, EVMInput, EVMFuzzState>::new(
                true,
                config.onchain.clone().unwrap(),
                config.price_oracle,
                onchain_middleware.unwrap(),
<<<<<<< HEAD
                config.flashloan_oracle
=======
>>>>>>> bacac169
            ));
        }
    }

    let mut evm_executor: EVMExecutor<EVMInput, EVMFuzzState, EVMState> =
        EVMExecutor::new(fuzz_host, deployer);

    EVMCorpusInitializer::new(
        &mut evm_executor,
        &mut scheduler,
        &infant_scheduler,
        &mut state,
    )
    .initialize(config.contract_info);

    evm_executor.host.initialize(&mut state);

    // now evm executor is ready, we can clone it

    let evm_executor_ref = Rc::new(RefCell::new(evm_executor));

    let mut executor = FuzzExecutor::new(evm_executor_ref.clone(), tuple_list!(jmp_observer));

    #[cfg(feature = "deployer_is_attacker")]
    state.add_deployer_to_callers(deployer);
    feedback
        .init_state(&mut state)
        .expect("Failed to init state");
    let infant_feedback = CmpFeedback::new(cmps, &infant_scheduler, evm_executor_ref.clone());

    let mut oracles = config.oracle;

    let objective = OracleFeedback::new(&mut oracles, evm_executor_ref.clone());

    let mut fuzzer = ItyFuzzer::new(
        scheduler,
        &infant_scheduler,
        feedback,
        infant_feedback,
        objective,
    );
    match config.debug_file {
        None => {
            fuzzer
                .fuzz_loop(&mut stages, &mut executor, &mut state, &mut mgr)
                .expect("Fuzzing failed");
        }
        Some(file) => {
            let mut f = File::open(file).expect("Failed to open file");
            let mut transactions = String::new();
            f.read_to_string(&mut transactions)
                .expect("Failed to read file");

            let mut vm_state = StagedVMState::new_with_state(EVMState::new());

            let mut idx = 0;

            for txn in transactions.split("\n") {
                idx += 1;
                let splitter = txn.split(" ").collect::<Vec<&str>>();
                if splitter.len() < 4 {
                    continue;
                }

                // [is_step] [caller] [target] [input] [value]

                let is_step = splitter[0] == "step";
                let caller = H160::from_str(splitter[1]).unwrap();
                let contract = H160::from_str(splitter[2]).unwrap();
                let input = hex::decode(splitter[3]).unwrap();
                let value = splitter[4].parse::<usize>().unwrap();

                fuzzer
                    .evaluate_input_events(
                        &mut state,
                        &mut executor,
                        &mut mgr,
                        EVMInput {
                            caller,
                            contract,
                            data: None,
                            sstate: vm_state.clone(),
                            sstate_idx: 0,
                            txn_value: if value == 0 {
                                None
                            } else {
                                Some(U256::from(value))
                            },
                            step: is_step,
                            env: Default::default(),
                            access_pattern: Rc::new(RefCell::new(AccessPattern::new())),

                            #[cfg(any(test, feature = "debug"))]
                            direct_data: Bytes::from(input.clone()),
                        },
                        false,
                    )
                    .unwrap();

                println!("============ Execution result {} =============", idx);
                println!("reverted: {:?}", state.get_execution_result().clone().reverted);
                println!("trace: {:?}", state.get_execution_result().clone().new_state.trace);
                println!("output: {:?}", hex::encode(state.get_execution_result().clone().output));
                println!("================================================");

                vm_state = state.get_execution_result().new_state.clone();
            }
        }
    }
}<|MERGE_RESOLUTION|>--- conflicted
+++ resolved
@@ -121,10 +121,7 @@
                 config.onchain.clone().unwrap(),
                 config.price_oracle,
                 onchain_middleware.unwrap(),
-<<<<<<< HEAD
                 config.flashloan_oracle
-=======
->>>>>>> bacac169
             ));
         }
     }
